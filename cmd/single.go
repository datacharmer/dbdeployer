--- conflicted
+++ resolved
@@ -127,17 +127,13 @@
 	sd.KeepUuid, _ = flags.GetBool("keep-server-uuid")
 	sd.Force, _ = flags.GetBool("force")
 	sd.ExposeDdTables, _ = flags.GetBool("expose-dd-tables")
-<<<<<<< HEAD
-
-=======
 	sd.InitGeneralLog, _ = flags.GetBool("init-general-log")
 	sd.EnableGeneralLog, _ = flags.GetBool("enable-general-log")
-	
+
 	if sd.DisableMysqlX && sd.EnableMysqlX {
 		fmt.Printf("flags --enable-mysqlx and --disable-mysqlx cannot be used together\n")
 		os.Exit(1)
 	}
->>>>>>> f2ff0bbb
 	sd.RunConcurrently, _ = flags.GetBool("concurrent")
 	if os.Getenv("RUN_CONCURRENTLY") != "" {
 		sd.RunConcurrently = true
