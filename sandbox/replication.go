--- conflicted
+++ resolved
@@ -140,18 +140,11 @@
 	sandboxDef.NodeNum = 1
 	sandboxDef.SBType = "replication-node"
 	logger.Printf("Creating single sandbox for master\n")
-<<<<<<< HEAD
-	err, execList := CreateChildSandbox(sandboxDef)
-	if err != nil {
-		return fmt.Errorf(defaults.ErrCreatingSandbox, err)
-	}
-=======
 	execList, err := CreateSingleConcurrentSandbox(sandboxDef)
 	if err != nil {
 		return errors.Wrap(err, "cannot create a single sandbox for master")
 	}
 
->>>>>>> 4af2fca3
 	for _, list := range execList {
 		execLists = append(execLists, list)
 	}
@@ -322,14 +315,9 @@
 			return err
 		}
 	}
-<<<<<<< HEAD
-	fmt.Printf("Replication directory installed in %s\n", common.ReplaceLiteralHome(sandboxDef.SandboxDir))
-	fmt.Printf("run 'dbdeployer usage multiple' for basic instructions'\n")
-=======
 	// TODO: Improve logging
 	//fmt.Printf("Replication directory installed in %s\n", common.ReplaceLiteralHome(sandboxDef.SandboxDir))
 	//fmt.Printf("run 'dbdeployer usage multiple' for basic instructions'\n")
->>>>>>> 4af2fca3
 	return nil
 }
 
