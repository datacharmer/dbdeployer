// DBDeployer - The MySQL Sandbox
// Copyright © 2006-2018 Giuseppe Maxia
//
// Licensed under the Apache License, Version 2.0 (the "License");
// you may not use this file except in compliance with the License.
// You may obtain a copy of the License at
//
//     http://www.apache.org/licenses/LICENSE-2.0
//
// Unless required by applicable law or agreed to in writing, software
// distributed under the License is distributed on an "AS IS" BASIS,
// WITHOUT WARRANTIES OR CONDITIONS OF ANY KIND, either express or implied.
// See the License for the specific language governing permissions and
// limitations under the License.

package sandbox

import (
	"fmt"
	"path"
	"regexp"
	"time"

	"github.com/datacharmer/dbdeployer/common"
	"github.com/datacharmer/dbdeployer/concurrent"
	"github.com/datacharmer/dbdeployer/defaults"
)

const (
	GroupReplOptions string = `
binlog_checksum=NONE
log_slave_updates=ON
plugin-load=group_replication.so
group_replication=FORCE_PLUS_PERMANENT
group_replication_start_on_boot=OFF
group_replication_bootstrap_group=OFF
transaction_write_set_extraction=XXHASH64
report-host=127.0.0.1
loose-group_replication_group_name="aaaaaaaa-bbbb-cccc-dddd-eeeeeeeeeeee"
`
	GroupReplSinglePrimary string = `
loose-group-replication-single-primary-mode=on
`
	GroupReplMultiPrimary string = `
loose-group-replication-single-primary-mode=off
`
)

func getBaseMysqlxPort(basePort int, sdef SandboxDef, nodes int) (error, int) {
	baseMysqlxPort := basePort + defaults.Defaults().MysqlXPortDelta
	// 8.0.11
	if common.GreaterOrEqualVersion(sdef.Version, defaults.MinimumMysqlxDefaultVersion) {
		// FindFreePort returns the first free port, but base_port will be used
		// with a counter. Thus the availability will be checked using
		// "base_port + 1"
		firstGroupPort := common.FindFreePort(baseMysqlxPort+1, sdef.InstalledPorts, nodes)
		baseMysqlxPort = firstGroupPort - 1
		for N := 1; N <= nodes; N++ {
			checkPort := baseMysqlxPort + N
			err := CheckPort("get_base_mysqlx_port", sdef.SandboxDir, sdef.InstalledPorts, checkPort)
			if err != nil {
				return err, 0
			}
		}
	}
	return nil, baseMysqlxPort
}

func CreateGroupReplication(sandboxDef SandboxDef, origin string, nodes int, masterIp string) error {
	var execLists []concurrent.ExecutionList
	var err error

	var logger *defaults.Logger
	if sandboxDef.Logger != nil {
		logger = sandboxDef.Logger
	} else {
		var fileName string
		var err error
		err, fileName, logger = defaults.NewLogger(common.LogDirName(), "group-replication")
		if err != nil {
			return err
		}
		sandboxDef.LogFileName = common.ReplaceLiteralHome(fileName)
	}

	vList := common.VersionToList(sandboxDef.Version)
	rev := vList[2]
	basePort := sandboxDef.Port + defaults.Defaults().GroupReplicationBasePort + (rev * 100)
	if sandboxDef.SinglePrimary {
		basePort = sandboxDef.Port + defaults.Defaults().GroupReplicationSpBasePort + (rev * 100)
	}
	if sandboxDef.BasePort > 0 {
		basePort = sandboxDef.BasePort
	}

	baseServerId := 0
	if nodes < 3 {
		return fmt.Errorf("Can't run group replication with less than 3 nodes")
	}
	if common.DirExists(sandboxDef.SandboxDir) {
		err, sandboxDef = CheckDirectory(sandboxDef)
		if err != nil {
			return err
		}
	}
	// FindFreePort returns the first free port, but base_port will be used
	// with a counter. Thus the availability will be checked using
	// "base_port + 1"
	firstGroupPort := common.FindFreePort(basePort+1, sandboxDef.InstalledPorts, nodes)
	basePort = firstGroupPort - 1
	baseGroupPort := basePort + defaults.Defaults().GroupPortDelta
	firstGroupPort = common.FindFreePort(baseGroupPort+1, sandboxDef.InstalledPorts, nodes)
	baseGroupPort = firstGroupPort - 1
	for checkPort := basePort + 1; checkPort < basePort+nodes+1; checkPort++ {
		err = CheckPort("CreateGroupReplication", sandboxDef.SandboxDir, sandboxDef.InstalledPorts, checkPort)
		if err != nil {
			return err
		}
	}
	for checkPort := baseGroupPort + 1; checkPort < baseGroupPort+nodes+1; checkPort++ {
		err = CheckPort("CreateGroupReplication-group", sandboxDef.SandboxDir, sandboxDef.InstalledPorts, checkPort)
		if err != nil {
			return err
		}
	}
	err, baseMysqlxPort := getBaseMysqlxPort(basePort, sandboxDef, nodes)
	if err != nil {
		return err
	}
	common.Mkdir(sandboxDef.SandboxDir)
	common.AddToCleanupStack(common.Rmdir, "Rmdir", sandboxDef.SandboxDir)
	logger.Printf("Creating directory %s\n", sandboxDef.SandboxDir)
	timestamp := time.Now()
	slaveLabel := defaults.Defaults().SlavePrefix
	slaveAbbr := defaults.Defaults().SlaveAbbr
	masterAbbr := defaults.Defaults().MasterAbbr
	masterLabel := defaults.Defaults().MasterName
	masterList := makeNodesList(nodes)
	slaveList := masterList
	if sandboxDef.SinglePrimary {
		masterList = "1"
		slaveList = ""
		for N := 2; N <= nodes; N++ {
			if slaveList != "" {
				slaveList += " "
			}
			slaveList += fmt.Sprintf("%d", N)
		}
		err, mlist := nodesListToIntSlice(masterList, nodes)
		if err != nil {
			return err
		}
		err, slist := nodesListToIntSlice(slaveList, nodes)
		if err != nil {
			return err
		}
		err = checkNodeLists(nodes, mlist, slist)
		if err != nil {
			return err
		}
	}
	changeMasterExtra := ""
	nodeLabel := defaults.Defaults().NodePrefix
	//if common.GreaterOrEqualVersion(sdef.Version, []int{8,0,4}) {
	//	if !sdef.NativeAuthPlugin {
	//		change_master_extra = ", GET_MASTER_PUBLIC_KEY=1"
	//	}
	//}
	var data = common.StringMap{
		"Copyright":         Copyright,
		"AppVersion":        common.VersionDef,
		"DateTime":          timestamp.Format(time.UnixDate),
		"SandboxDir":        sandboxDef.SandboxDir,
		"MasterIp":          masterIp,
		"MasterList":        masterList,
		"NodeLabel":         nodeLabel,
		"SlaveList":         slaveList,
		"RplUser":           sandboxDef.RplUser,
		"RplPassword":       sandboxDef.RplPassword,
		"SlaveLabel":        slaveLabel,
		"SlaveAbbr":         slaveAbbr,
		"ChangeMasterExtra": changeMasterExtra,
		"MasterLabel":       masterLabel,
		"MasterAbbr":        masterAbbr,
		"Nodes":             []common.StringMap{},
	}
	connectionString := ""
	for i := 0; i < nodes; i++ {
		groupPort := baseGroupPort + i + 1
		if connectionString != "" {
			connectionString += ","
		}
		connectionString += fmt.Sprintf("127.0.0.1:%d", groupPort)
	}
	logger.Printf("Creating connection string %s\n", connectionString)

	sbType := "group-multi-primary"
	singleMultiPrimary := GroupReplMultiPrimary
	if sandboxDef.SinglePrimary {
		sbType = "group-single-primary"
		singleMultiPrimary = GroupReplSinglePrimary
	}
	logger.Printf("Defining group type %s\n", sbType)

	sbDesc := common.SandboxDescription{
		Basedir: sandboxDef.Basedir,
		SBType:  sbType,
		Version: sandboxDef.Version,
		Port:    []int{},
		Nodes:   nodes,
		NodeNum: 0,
		LogFile: sandboxDef.LogFileName,
	}

	sbItem := defaults.SandboxItem{
		Origin:      sbDesc.Basedir,
		SBType:      sbDesc.SBType,
		Version:     sandboxDef.Version,
		Port:        []int{},
		Nodes:       []string{},
		Destination: sandboxDef.SandboxDir,
	}

	if sandboxDef.LogFileName != "" {
		sbItem.LogDirectory = common.DirName(sandboxDef.LogFileName)
	}

	for i := 1; i <= nodes; i++ {
		groupPort := baseGroupPort + i
		data["Nodes"] = append(data["Nodes"].([]common.StringMap), common.StringMap{
			"Copyright":         Copyright,
			"AppVersion":        common.VersionDef,
			"DateTime":          timestamp.Format(time.UnixDate),
			"Node":              i,
			"MasterIp":          masterIp,
			"NodeLabel":         nodeLabel,
			"SlaveLabel":        slaveLabel,
			"SlaveAbbr":         slaveAbbr,
			"ChangeMasterExtra": changeMasterExtra,
			"MasterLabel":       masterLabel,
			"MasterAbbr":        masterAbbr,
			"SandboxDir":        sandboxDef.SandboxDir,
			"RplUser":           sandboxDef.RplUser,
			"RplPassword":       sandboxDef.RplPassword})

		sandboxDef.DirName = fmt.Sprintf("%s%d", nodeLabel, i)
		sandboxDef.Port = basePort + i
		sandboxDef.MorePorts = []int{groupPort}
		sandboxDef.ServerId = (baseServerId + i) * 100
		sbItem.Nodes = append(sbItem.Nodes, sandboxDef.DirName)
		sbItem.Port = append(sbItem.Port, sandboxDef.Port)
		sbDesc.Port = append(sbDesc.Port, sandboxDef.Port)
		sbItem.Port = append(sbItem.Port, sandboxDef.Port+defaults.Defaults().GroupPortDelta)
		sbDesc.Port = append(sbDesc.Port, sandboxDef.Port+defaults.Defaults().GroupPortDelta)

		if !sandboxDef.RunConcurrently {
			installationMessage := "Installing and starting %s %d\n"
			if sandboxDef.SkipStart {
				installationMessage = "Installing %s %d\n"
			}
			fmt.Printf(installationMessage, nodeLabel, i)
			logger.Printf(installationMessage, nodeLabel, i)
		}
		sandboxDef.ReplOptions = SingleTemplates["replication_options"].Contents + fmt.Sprintf("\n%s\n%s\n", GroupReplOptions, singleMultiPrimary)
		reMasterIp := regexp.MustCompile(`127\.0\.0\.1`)
		sandboxDef.ReplOptions = reMasterIp.ReplaceAllString(sandboxDef.ReplOptions, masterIp)
		sandboxDef.ReplOptions += fmt.Sprintf("\n%s\n", SingleTemplates["gtid_options_57"].Contents)
		sandboxDef.ReplOptions += fmt.Sprintf("\n%s\n", SingleTemplates["repl_crash_safe_options"].Contents)
		sandboxDef.ReplOptions += fmt.Sprintf("\nloose-group-replication-local-address=%s:%d\n", masterIp, groupPort)
		sandboxDef.ReplOptions += fmt.Sprintf("\nloose-group-replication-group-seeds=%s\n", connectionString)
		// 8.0.11
		if common.GreaterOrEqualVersion(sandboxDef.Version, defaults.MinimumMysqlxDefaultVersion) {
			sandboxDef.MysqlXPort = baseMysqlxPort + i
			if !sandboxDef.DisableMysqlX {
				sbDesc.Port = append(sbDesc.Port, baseMysqlxPort+i)
				sbItem.Port = append(sbItem.Port, baseMysqlxPort+i)
				logger.Printf("adding port %d to node %d\n", baseMysqlxPort+i, i)
			}
		}
		sandboxDef.Multi = true
		sandboxDef.LoadGrants = true
		sandboxDef.Prompt = fmt.Sprintf("%s%d", nodeLabel, i)
		sandboxDef.SBType = "group-node"
		sandboxDef.NodeNum = i
		// fmt.Printf("%#v\n",sdef)
		logger.Printf("Create single sandbox for node %d\n", i)
<<<<<<< HEAD
		err, execList := CreateChildSandbox(sandboxDef)
		if err != nil {
			return fmt.Errorf(defaults.ErrCreatingSandbox, err)
=======
		execList, err := CreateSingleConcurrentSandbox(sandboxDef)
		if err != nil {
			common.Exit(1, err.Error())
>>>>>>> 4af2fca3
		}
		for _, list := range execList {
			execLists = append(execLists, list)
		}
		var dataNode = common.StringMap{
			"Copyright":         Copyright,
			"AppVersion":        common.VersionDef,
			"DateTime":          timestamp.Format(time.UnixDate),
			"Node":              i,
			"NodeLabel":         nodeLabel,
			"MasterLabel":       masterLabel,
			"MasterAbbr":        masterAbbr,
			"ChangeMasterExtra": changeMasterExtra,
			"SlaveLabel":        slaveLabel,
			"SlaveAbbr":         slaveAbbr,
			"SandboxDir":        sandboxDef.SandboxDir,
		}
		logger.Printf("Create node script for node %d\n", i)
		err = writeScript(logger, MultipleTemplates, fmt.Sprintf("n%d", i), "node_template", sandboxDef.SandboxDir, dataNode, true)
		if err != nil {
			return err
		}
	}
	logger.Printf("Writing sandbox description in %s\n", sandboxDef.SandboxDir)
	common.WriteSandboxDescription(sandboxDef.SandboxDir, sbDesc)
	defaults.UpdateCatalog(sandboxDef.SandboxDir, sbItem)

	logger.Printf("Writing group replication scripts\n")
	sbMultiple := ScriptBatch{
		tc:         MultipleTemplates,
		logger:     logger,
		data:       data,
		sandboxDir: sandboxDef.SandboxDir,
		scripts: []ScriptDef{
			{defaults.ScriptStartAll, "start_multi_template", true},
			{defaults.ScriptRestartAll, "restart_multi_template", true},
			{defaults.ScriptStatusAll, "status_multi_template", true},
			{defaults.ScriptTestSbAll, "test_sb_multi_template", true},
			{defaults.ScriptStopAll, "stop_multi_template", true},
			{defaults.ScriptClearAll, "clear_multi_template", true},
			{defaults.ScriptSendKillAll, "send_kill_multi_template", true},
			{defaults.ScriptUseAll, "use_multi_template", true},
		},
	}
	sbRepl := ScriptBatch{
		tc:         ReplicationTemplates,
		logger:     logger,
		data:       data,
		sandboxDir: sandboxDef.SandboxDir,
		scripts: []ScriptDef{
			{defaults.ScriptUseAllSlaves, "multi_source_use_slaves_template", true},
			{defaults.ScriptUseAllMasters, "multi_source_use_masters_template", true},
			{defaults.ScriptTestReplication, "multi_source_test_template", true},
		},
	}
	sbGroup := ScriptBatch{
		tc:         GroupTemplates,
		logger:     logger,
		data:       data,
		sandboxDir: sandboxDef.SandboxDir,
		scripts: []ScriptDef{
			{defaults.ScriptInitializeNodes, "init_nodes_template", true},
			{defaults.ScriptCheckNodes, "check_nodes_template", true},
		},
	}

	for _, sb := range []ScriptBatch{sbMultiple, sbRepl, sbGroup} {
		err := writeScripts(sb)
		if err != nil {
			return err
		}
	}

	logger.Printf("Running parallel tasks\n")
	concurrent.RunParallelTasksByPriority(execLists)
	if !sandboxDef.SkipStart {
		fmt.Println(path.Join(common.ReplaceLiteralHome(sandboxDef.SandboxDir), defaults.ScriptInitializeNodes))
		logger.Printf("Running group replication initialization script\n")
		err, _ := common.RunCmd(path.Join(sandboxDef.SandboxDir, defaults.ScriptInitializeNodes))
		if err != nil {
			return fmt.Errorf("error initializing group replication: %s", err)
		}
	}
	fmt.Printf("Replication directory installed in %s\n", common.ReplaceLiteralHome(sandboxDef.SandboxDir))
	fmt.Printf("run 'dbdeployer usage multiple' for basic instructions'\n")
	return nil
}<|MERGE_RESOLUTION|>--- conflicted
+++ resolved
@@ -284,15 +284,9 @@
 		sandboxDef.NodeNum = i
 		// fmt.Printf("%#v\n",sdef)
 		logger.Printf("Create single sandbox for node %d\n", i)
-<<<<<<< HEAD
-		err, execList := CreateChildSandbox(sandboxDef)
-		if err != nil {
-			return fmt.Errorf(defaults.ErrCreatingSandbox, err)
-=======
 		execList, err := CreateSingleConcurrentSandbox(sandboxDef)
 		if err != nil {
 			common.Exit(1, err.Error())
->>>>>>> 4af2fca3
 		}
 		for _, list := range execList {
 			execLists = append(execLists, list)
